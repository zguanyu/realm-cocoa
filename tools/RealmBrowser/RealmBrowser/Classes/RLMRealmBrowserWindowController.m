////////////////////////////////////////////////////////////////////////////
//
// Copyright 2014 Realm Inc.
//
// Licensed under the Apache License, Version 2.0 (the "License");
// you may not use this file except in compliance with the License.
// You may obtain a copy of the License at
//
// http://www.apache.org/licenses/LICENSE-2.0
//
// Unless required by applicable law or agreed to in writing, software
// distributed under the License is distributed on an "AS IS" BASIS,
// WITHOUT WARRANTIES OR CONDITIONS OF ANY KIND, either express or implied.
// See the License for the specific language governing permissions and
// limitations under the License.
//
////////////////////////////////////////////////////////////////////////////

#import "RLMRealmBrowserWindowController.h"
#import "RLMNavigationStack.h"
#import "RLMModelExporter.h"
#import "Realm_Private.h"

NSString * const kRealmLockedImage = @"RealmLocked";
NSString * const kRealmUnlockedImage = @"RealmUnlocked";
NSString * const kRealmLockedTooltip = @"Unlock to enable editing";
NSString * const kRealmUnlockedTooltip = @"Lock to prevent editing";
NSString * const kRealmKeyIsLockedForRealm = @"LockedRealm:%@";

NSString * const kRealmKeyWindowFrameForRealm = @"WindowFrameForRealm:%@";
NSString * const kRealmKeyOutlineWidthForRealm = @"OutlineWidthForRealm:%@";

@interface RLMRealmBrowserWindowController()<NSWindowDelegate>

@property (atomic, weak) IBOutlet NSSplitView *splitView;
@property (nonatomic, strong) IBOutlet NSSegmentedControl *navigationButtons;
@property (atomic, weak) IBOutlet NSToolbarItem *lockRealmButton;
@property (nonatomic, strong) IBOutlet NSSearchField *searchField;

@end

@implementation RLMRealmBrowserWindowController {
    RLMNavigationStack *navigationStack;
}

#pragma mark - NSViewController Overrides

- (void)windowDidLoad
{
    navigationStack = [[RLMNavigationStack alloc] init];
    self.window.alphaValue = 0.0;

    if (self.modelDocument.presentedRealm) {
        // if already loaded
        [self realmDidLoad];
    }
}

#pragma mark - RLMViewController Overrides

-(void)realmDidLoad
{
    [self.outlineViewController realmDidLoad];
    [self.tableViewController realmDidLoad];
    
    [self updateNavigationButtons];
    
    id firstItem = self.modelDocument.presentedRealm.topLevelClasses.firstObject;
    if (firstItem != nil) {
        RLMNavigationState *initState = [[RLMNavigationState alloc] initWithSelectedType:firstItem index:0];
        [self addNavigationState:initState fromViewController:nil];
    }

    NSString *realmPath = self.modelDocument.presentedRealm.realm.path;
    [self setWindowFrameAutosaveName:[NSString stringWithFormat:kRealmKeyWindowFrameForRealm, realmPath]];
    [self.splitView setAutosaveName:[NSString stringWithFormat:kRealmKeyOutlineWidthForRealm, realmPath]];
    
    [self reloadAfterEdit];
    self.window.alphaValue = 1.0;
}

#pragma mark - Public methods - Accessors

- (RLMNavigationState *)currentState
{
    return navigationStack.currentState;
}

#pragma mark - Public methods - Menu items

- (IBAction)saveJavaModels:(id)sender
{
    NSArray *objectSchemas = self.modelDocument.presentedRealm.realm.schema.objectSchema;
    [RLMModelExporter saveModelsForSchemas:objectSchemas inLanguage:kLanguageJava];
}

- (IBAction)saveObjcModels:(id)sender
{
    NSArray *objectSchemas = self.modelDocument.presentedRealm.realm.schema.objectSchema;
    [RLMModelExporter saveModelsForSchemas:objectSchemas inLanguage:kLanguageObjC];
}

#pragma mark - Public methods - User Actions

- (void)reloadAllWindows
{
    NSArray *windowControllers = [self.modelDocument windowControllers];
    
    for (RLMRealmBrowserWindowController *wc in windowControllers) {
        [wc reloadAfterEdit];
    }
}

- (void)reloadAfterEdit
{
    [self.outlineViewController.tableView reloadData];
    
    NSString *realmPath = self.modelDocument.presentedRealm.realm.path;
    NSString *key = [NSString stringWithFormat:kRealmKeyIsLockedForRealm, realmPath];
    
    BOOL realmIsLocked = [[NSUserDefaults standardUserDefaults] boolForKey:key];
    self.tableViewController.realmIsLocked = realmIsLocked;
    self.lockRealmButton.image = [NSImage imageNamed:realmIsLocked ? kRealmLockedImage : kRealmUnlockedImage];
    self.lockRealmButton.toolTip = realmIsLocked ? kRealmLockedTooltip : kRealmUnlockedTooltip;
    
    [self.tableViewController.tableView reloadData];
}

#pragma mark - Public methods - Rearranging arrays

- (void)removeRowsInTableViewForArrayNode:(RLMArrayNode *)arrayNode at:(NSIndexSet *)rowIndexes
{
    for (RLMRealmBrowserWindowController *wc in [self.modelDocument windowControllers]) {
<<<<<<< HEAD
        [wc.tableViewController removeRowsInTableViewForArrayNode:arrayNode at:rowIndexes];
=======
        if ([arrayNode isEqualTo:wc.tableViewController.displayedType]) {
            [wc.tableViewController removeRowsInTableViewAt:rowIndexes];
        }
>>>>>>> 55ebd630
        [wc.outlineViewController.tableView reloadData];
    }
}

- (void)deleteRowsInTableViewForArrayNode:(RLMArrayNode *)arrayNode at:(NSIndexSet *)rowIndexes
{
    for (RLMRealmBrowserWindowController *wc in [self.modelDocument windowControllers]) {
<<<<<<< HEAD
        [wc.tableViewController deleteRowsInTableViewForArrayNode:arrayNode at:rowIndexes];
=======
        if ([arrayNode isEqualTo:wc.tableViewController.displayedType]) {
            [wc.tableViewController deleteRowsInTableViewAt:rowIndexes];
        }
        else {
            [wc reloadAfterEdit];
        }
>>>>>>> 55ebd630
        [wc.outlineViewController.tableView reloadData];
    }
}

- (void)insertNewRowsInTableViewForArrayNode:(RLMArrayNode *)arrayNode at:(NSIndexSet *)rowIndexes
{
    for (RLMRealmBrowserWindowController *wc in [self.modelDocument windowControllers]) {
<<<<<<< HEAD
        [wc.tableViewController insertNewRowsInTableViewForArrayNode:arrayNode at:rowIndexes];
=======
        if ([arrayNode isEqualTo:wc.tableViewController.displayedType]) {
            [wc.tableViewController insertNewRowsInTableViewAt:rowIndexes];
        }
        else {
            [wc reloadAfterEdit];
        }
>>>>>>> 55ebd630
        [wc.outlineViewController.tableView reloadData];
    }
}

- (void)moveRowsInTableViewForArrayNode:(RLMArrayNode *)arrayNode from:(NSIndexSet *)sourceIndexes to:(NSUInteger)destination
{
    for (RLMRealmBrowserWindowController *wc in [self.modelDocument windowControllers]) {
<<<<<<< HEAD
        [wc.tableViewController moveRowsInTableViewForArrayNode:arrayNode from:sourceIndexes to:destination];
    }
}

=======
        if ([arrayNode isEqualTo:wc.tableViewController.displayedType]) {
            [wc.tableViewController moveRowsInTableViewFrom:sourceIndexes to:destination];
        }
    }
}

#pragma mark - Public methods - Navigation

>>>>>>> 55ebd630
- (void)addNavigationState:(RLMNavigationState *)state fromViewController:(RLMViewController *)controller
{
    if (!controller.navigationFromHistory) {
        RLMNavigationState *oldState = navigationStack.currentState;
        
        [navigationStack pushState:state];
        [self updateNavigationButtons];
        
        if (controller == self.tableViewController || controller == nil) {
            [self.outlineViewController updateUsingState:state oldState:oldState];
        }
        
        [self.tableViewController updateUsingState:state oldState:oldState];
    }

    // Searching is not implemented for link arrays yet
    BOOL isArray = [state isMemberOfClass:[RLMArrayNavigationState class]];
    [self.searchField setEnabled:!isArray];
}

- (void)newWindowWithNavigationState:(RLMNavigationState *)state
{
    RLMRealmBrowserWindowController *wc = [[RLMRealmBrowserWindowController alloc] initWithWindowNibName:self.windowNibName];
    wc.modelDocument = self.modelDocument;
    wc.window.alphaValue = 1.0;
    [wc.outlineViewController realmDidLoad];
    [self.modelDocument addWindowController:wc];
    [self.modelDocument showWindows];
    [wc addNavigationState:state fromViewController:wc.tableViewController];

    [wc.outlineViewController realmDidLoad];
    wc.window.alphaValue = 1.0;
}

- (IBAction)userClicksOnNavigationButtons:(NSSegmentedControl *)buttons
{
    RLMNavigationState *oldState = navigationStack.currentState;
    
    switch (buttons.selectedSegment) {
        case 0: { // Navigate backwards
            RLMNavigationState *state = [navigationStack navigateBackward];
            if (state != nil) {
                [self.outlineViewController updateUsingState:state oldState:oldState];
                [self.tableViewController updateUsingState:state oldState:oldState];
            }
            break;
        }
        case 1: { // Navigate forwards
            RLMNavigationState *state = [navigationStack navigateForward];
            if (state != nil) {
                [self.outlineViewController updateUsingState:state oldState:oldState];
                [self.tableViewController updateUsingState:state oldState:oldState];
            }
            break;
        }
        default:
            break;
    }
    
    [self updateNavigationButtons];
}

- (IBAction)userClickedLockRealm:(id)sender
{
    NSString *realmPath = self.modelDocument.presentedRealm.realm.path;
    NSString *key = [NSString stringWithFormat:kRealmKeyIsLockedForRealm, realmPath];

    BOOL currentlyLocked = [[NSUserDefaults standardUserDefaults] boolForKey:key];
    [self setRealmLocked:!currentlyLocked];
}

-(void)setRealmLocked:(BOOL)locked
{
    NSString *realmPath = self.modelDocument.presentedRealm.realm.path;
    NSString *key = [NSString stringWithFormat:kRealmKeyIsLockedForRealm, realmPath];
    [[NSUserDefaults standardUserDefaults] setBool:locked forKey:key];
    [[NSUserDefaults standardUserDefaults] synchronize];
    
    [self reloadAllWindows];
}

- (IBAction)searchAction:(NSSearchFieldCell *)searchCell
{
    NSString *searchText = searchCell.stringValue;
    RLMTypeNode *typeNode = navigationStack.currentState.selectedType;

    // Return to parent class (showing all objects) when the user clears the search text
    if (searchText.length == 0) {
        if ([navigationStack.currentState isMemberOfClass:[RLMQueryNavigationState class]]) {
            RLMNavigationState *state = [[RLMNavigationState alloc] initWithSelectedType:typeNode index:0];
            [self addNavigationState:state fromViewController:self.tableViewController];
        }
        return;
    }

    NSArray *columns = typeNode.propertyColumns;
    NSUInteger columnCount = columns.count;
    RLMRealm *realm = self.modelDocument.presentedRealm.realm;

    NSString *predicate = @"";

    for (NSUInteger index = 0; index < columnCount; index++) {

        RLMClassProperty *property = columns[index];
        NSString *columnName = property.name;

        switch (property.type) {
            case RLMPropertyTypeBool: {
                if ([searchText caseInsensitiveCompare:@"true"] == NSOrderedSame ||
                    [searchText caseInsensitiveCompare:@"YES"] == NSOrderedSame) {
                    if (predicate.length != 0) {
                        predicate = [predicate stringByAppendingString:@" OR "];
                    }
                    predicate = [predicate stringByAppendingFormat:@"%@ = YES", columnName];
                }
                else if ([searchText caseInsensitiveCompare:@"false"] == NSOrderedSame ||
                         [searchText caseInsensitiveCompare:@"NO"] == NSOrderedSame) {
                    if (predicate.length != 0) {
                        predicate = [predicate stringByAppendingString:@" OR "];
                    }
                    predicate = [predicate stringByAppendingFormat:@"%@ = NO", columnName];
                }
                break;
            }
            case RLMPropertyTypeInt: {
                int value;
                if ([searchText isEqualToString:@"0"]) {
                    value = 0;
                }
                else {
                    value = [searchText intValue];
                    if (value == 0)
                        break;
                }

                if (predicate.length != 0) {
                    predicate = [predicate stringByAppendingString:@" OR "];
                }
                predicate = [predicate stringByAppendingFormat:@"%@ = %d", columnName, (int)value];
                break;
            }
            case RLMPropertyTypeString: {
                if (predicate.length != 0) {
                    predicate = [predicate stringByAppendingString:@" OR "];
                }
                predicate = [predicate stringByAppendingFormat:@"%@ CONTAINS '%@'", columnName, searchText];
                break;
            }
            //case RLMPropertyTypeFloat: // search on float columns disabled until bug is fixed in binding
            case RLMPropertyTypeDouble: {
                double value;

                if ([searchText isEqualToString:@"0"] ||
                    [searchText isEqualToString:@"0.0"]) {
                    value = 0.0;
                }
                else {
                    value = [searchText doubleValue];
                    if (value == 0.0)
                        break;
                }

                if (predicate.length != 0) {
                    predicate = [predicate stringByAppendingString:@" OR "];
                }
                predicate = [predicate stringByAppendingFormat:@"%@ = %f", columnName, value];
                break;
            }
            default:
                break;
        }
    }

    RLMResults *result;
    
    if (predicate.length != 0) {
        result = [realm objects:typeNode.name where:predicate];
    }

    RLMQueryNavigationState *state = [[RLMQueryNavigationState alloc] initWithQuery:searchText type:typeNode results:result];
    [self addNavigationState:state fromViewController:self.tableViewController];
}

#pragma mark - Private methods

- (void)updateNavigationButtons
{
    [self.navigationButtons setEnabled:[navigationStack canNavigateBackward] forSegment:0];
    [self.navigationButtons setEnabled:[navigationStack canNavigateForward] forSegment:1];
}


@end<|MERGE_RESOLUTION|>--- conflicted
+++ resolved
@@ -131,13 +131,9 @@
 - (void)removeRowsInTableViewForArrayNode:(RLMArrayNode *)arrayNode at:(NSIndexSet *)rowIndexes
 {
     for (RLMRealmBrowserWindowController *wc in [self.modelDocument windowControllers]) {
-<<<<<<< HEAD
-        [wc.tableViewController removeRowsInTableViewForArrayNode:arrayNode at:rowIndexes];
-=======
         if ([arrayNode isEqualTo:wc.tableViewController.displayedType]) {
             [wc.tableViewController removeRowsInTableViewAt:rowIndexes];
         }
->>>>>>> 55ebd630
         [wc.outlineViewController.tableView reloadData];
     }
 }
@@ -145,16 +141,12 @@
 - (void)deleteRowsInTableViewForArrayNode:(RLMArrayNode *)arrayNode at:(NSIndexSet *)rowIndexes
 {
     for (RLMRealmBrowserWindowController *wc in [self.modelDocument windowControllers]) {
-<<<<<<< HEAD
-        [wc.tableViewController deleteRowsInTableViewForArrayNode:arrayNode at:rowIndexes];
-=======
         if ([arrayNode isEqualTo:wc.tableViewController.displayedType]) {
             [wc.tableViewController deleteRowsInTableViewAt:rowIndexes];
         }
         else {
             [wc reloadAfterEdit];
         }
->>>>>>> 55ebd630
         [wc.outlineViewController.tableView reloadData];
     }
 }
@@ -162,16 +154,12 @@
 - (void)insertNewRowsInTableViewForArrayNode:(RLMArrayNode *)arrayNode at:(NSIndexSet *)rowIndexes
 {
     for (RLMRealmBrowserWindowController *wc in [self.modelDocument windowControllers]) {
-<<<<<<< HEAD
-        [wc.tableViewController insertNewRowsInTableViewForArrayNode:arrayNode at:rowIndexes];
-=======
         if ([arrayNode isEqualTo:wc.tableViewController.displayedType]) {
             [wc.tableViewController insertNewRowsInTableViewAt:rowIndexes];
         }
         else {
             [wc reloadAfterEdit];
         }
->>>>>>> 55ebd630
         [wc.outlineViewController.tableView reloadData];
     }
 }
@@ -179,12 +167,6 @@
 - (void)moveRowsInTableViewForArrayNode:(RLMArrayNode *)arrayNode from:(NSIndexSet *)sourceIndexes to:(NSUInteger)destination
 {
     for (RLMRealmBrowserWindowController *wc in [self.modelDocument windowControllers]) {
-<<<<<<< HEAD
-        [wc.tableViewController moveRowsInTableViewForArrayNode:arrayNode from:sourceIndexes to:destination];
-    }
-}
-
-=======
         if ([arrayNode isEqualTo:wc.tableViewController.displayedType]) {
             [wc.tableViewController moveRowsInTableViewFrom:sourceIndexes to:destination];
         }
@@ -193,7 +175,6 @@
 
 #pragma mark - Public methods - Navigation
 
->>>>>>> 55ebd630
 - (void)addNavigationState:(RLMNavigationState *)state fromViewController:(RLMViewController *)controller
 {
     if (!controller.navigationFromHistory) {
