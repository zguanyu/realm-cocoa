--- conflicted
+++ resolved
@@ -255,15 +255,9 @@
 void verify_row(const Descriptor& descr, NSArray* data)
 {
     if (descr.get_column_count() != [data count]) {
-<<<<<<< HEAD
-        @throw [NSException exceptionWithName: @"tightdb:wrong_column_count"
-                                       reason: @"Number of columns do not match"
-                                     userInfo: [NSMutableDictionary dictionary]];
-=======
         @throw [NSException exceptionWithName:@"tightdb:wrong_column_count"
                                        reason:@"Number of columns do not match"
                                      userInfo:nil];
->>>>>>> 89110ac6
     }
 
     NSEnumerator *enumerator = [data objectEnumerator];
@@ -272,18 +266,11 @@
     size_t col_ndx = 0;
     while (obj = [enumerator nextObject]) {
         if (!verify_cell(descr, col_ndx, obj)) {
-<<<<<<< HEAD
-            @throw [NSException exceptionWithName: @"tightdb:wrong_column_type"
-                                           reason: [NSString stringWithFormat: @"colName %@ with index: %lu is of type %u",
-                                                             to_objc_string(descr.get_column_name(col_ndx)), col_ndx,
-                                                                            descr.get_column_type(col_ndx) ]
-                                         userInfo: nil];
-=======
             @throw [NSException exceptionWithName:@"tightdb:wrong_column_type"
-                                           reason:[NSString stringWithFormat:@"colName %@ with index: %lu is of type %u",
-                                                   to_objc_string(descr.get_column_name(col_ndx)), col_ndx, descr.get_column_type(col_ndx) ]
+                                           reason:[NSString stringWithFormat: @"colName %@ with index: %lu is of type %u",
+                                                            to_objc_string(descr.get_column_name(col_ndx)), col_ndx,
+                                                                           descr.get_column_type(col_ndx) ]
                                          userInfo:nil];
->>>>>>> 89110ac6
         }
         ++col_ndx;
     }
@@ -298,17 +285,10 @@
         if (value == nil)
             continue;
         if (!verify_cell(descr, i, value)) {
-<<<<<<< HEAD
-            @throw [NSException exceptionWithName: @"tightdb:wrong_column_type"
-                                           reason: [NSString stringWithFormat:@"colName %@ with index: %lu is of type %u",
-                                                    to_objc_string(descr.get_column_name(i)), i, descr.get_column_type(i) ]
-                                         userInfo: nil];
-=======
             @throw [NSException exceptionWithName:@"tightdb:wrong_column_type"
                                            reason:[NSString stringWithFormat:@"colName %@ with index: %lu is of type %u",
                                                    to_objc_string(descr.get_column_name(i)), i, descr.get_column_type(i) ]
                                          userInfo:nil];
->>>>>>> 89110ac6
         }
     }
 }
@@ -654,18 +634,11 @@
                 table.set_subtable(col_ndx, row_ndx, &[(TDBTable *)obj getNativeTable]);
                 break;
             }
-<<<<<<< HEAD
-            @throw [NSException exceptionWithName: @"tightdb:cannot insert subtable"
-                                           reason: [NSString stringWithFormat:@"colName %@ with index: %lu is of type %u",
-                                                   to_objc_string(table.get_column_name(col_ndx)), col_ndx,
-                                                                  table.get_column_type(col_ndx) ]
-                                         userInfo: nil];
-=======
             @throw [NSException exceptionWithName:@"tightdb:cannot insert subtable"
                                            reason:[NSString stringWithFormat:@"colName %@ with index: %lu is of type %u",
-                                                   to_objc_string(table.get_column_name(col_ndx)), col_ndx, table.get_column_type(col_ndx) ]
+                                                            to_objc_string(table.get_column_name(col_ndx)), col_ndx,
+                                                                           table.get_column_type(col_ndx) ]
                                          userInfo:nil];
->>>>>>> 89110ac6
         }
         case type_Mixed:
             if (obj == nil) {
