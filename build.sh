#!/bin/sh

##################################################################################
# Custom build tool for Realm Objective C binding.
#
# (C) Copyright 2011-2014 by realm.io.
##################################################################################

# Warning: pipefail is not a POSIX compatible option, but on OS X it works just fine.
#          OS X uses a POSIX complain version of bash as /bin/sh, but apparently it does
#          not strip away this feature. Also, this will fail if somebody forces the script
#          to be run with zsh.
set -o pipefail

PATH=/usr/local/bin:/usr/bin:/bin:/usr/libexec:$PATH

if ! [ -z "${JENKINS_HOME}" ]; then
    XCPRETTY_PARAMS="--no-utf --report junit --output build/reports/junit.xml"
    CODESIGN_PARAMS="CODE_SIGN_IDENTITY= CODE_SIGNING_REQUIRED=NO"
fi

usage() {
cat <<EOF
Usage: sh $0 command [argument]

command:
  download-core:           downloads core library (binary version)
  clean [xcmode]:          clean up/remove all generated files
  build [xcmode]:          builds iOS and OS X frameworks with release configuration
  build-debug [xcmode]:    builds iOS and OS X frameworks with debug configuration
  ios [xcmode]:            builds iOS framework with release configuration
  ios-debug [xcmode]:      builds iOS framework with debug configuration
  osx [xcmode]:            builds OS X framework with release configuration
  osx-debug [xcmode]:      builds OS X framework with debug configuration
  test-ios [xcmode]:       tests iOS framework with release configuration
  test-osx [xcmode]:       tests OSX framework with release configuration
  test [xcmode]:           tests iOS and OS X frameworks with release configuration
  test-debug [xcmode]:     tests iOS and OS X frameworks with debug configuration
  test-all [xcmode]:       tests iOS and OS X frameworks with debug and release configurations, on Xcode 5 and Xcode 6
  examples [xcmode]:       builds all examples in examples/ in release configuration
  examples-debug [xcmode]: builds all examples in examples/ in debug configuration
  verify [xcmode]:         cleans, removes docs/output/, then runs docs, test-all and examples
  docs:                    builds docs in docs/output
  get-version:             get the current version
  set-version version:     set the version

argument:
  xcmode:  xcodebuild (default), xcpretty or xctool
  version: version in the x.y.z format
EOF
}

######################################
# Xcode Helpers
######################################

if [ -z "$XCODE_VERSION" ]; then
    XCODE_VERSION=5
fi

xcode5() {
    mkdir -p build/DerivedData
    ln -s /Applications/Xcode.app/Contents/Developer/usr/bin bin || exit 1
    PATH=./bin:$PATH xcodebuild -IDECustomDerivedDataLocation=build/DerivedData $@
}

xcode6() {
    mkdir -p build/DerivedData
    ln -s /Applications/Xcode6-Beta3.app/Contents/Developer/usr/bin bin || exit 1
    PATH=./bin:$PATH xcodebuild -IDECustomDerivedDataLocation=build/DerivedData $@
}

xcode() {
    rm -rf bin
    case "$XCODE_VERSION" in
        5)
            xcode5 $@
            ;;
        6)
            xcode6 $@
            ;;
        *)
            echo "Unsupported version of xcode specified"
            exit 1
    esac
    rm -rf bin
}

xc() {
    echo "Building target \"$1\" with xcode${XCODE_VERSION}"
    if [[ "$XCMODE" == "xcodebuild" ]]; then
        xcode $1 || exit 1
    elif [[ "$XCMODE" == "xcpretty" ]]; then
        xcode $1 | tee build.log | xcpretty -c ${XCPRETTY_PARAMS}
        if [ "$?" -ne 0 ]; then
            echo "The raw xcodebuild output is available in build.log"
            exit 1
        fi
    elif [[ "$XCMODE" == "xctool" ]]; then
        xctool $1 || exit 1
    fi
}

xcrealm() {
    PROJECT=Realm.xcodeproj
    if [[ "$XCODE_VERSION" == "6" ]]; then
        PROJECT=Realm-Xcode6.xcodeproj
    fi
    xc "-project $PROJECT $1"
}

######################################
# Input Validation
######################################

if [ "$#" -eq 0 -o "$#" -gt 2 ]; then
    usage
    exit 1
fi

######################################
# Variables
######################################

# Xcode sets this variable - set to current directory if running standalone
if [ -z "$SRCROOT" ]; then
    SRCROOT="$(pwd)"
fi

# You can override the version of the core library
# Otherwise, use the default value
if [ -z "$REALM_CORE_VERSION" ]; then
    REALM_CORE_VERSION=0.23.0
fi

download_core() {
    rm -rf core
    curl -L -s "http://static.realm.io/downloads/core/realm-core-${REALM_CORE_VERSION}.zip" -o "/tmp/core-${REALM_CORE_VERSION}.zip" || exit 1
    unzip "/tmp/core-${REALM_CORE_VERSION}.zip" || exit 1
    rm -f "/tmp/core-${REALM_CORE_VERSION}.zip" || exit 1
}

COMMAND="$1"
XCMODE="$2"
: ${XCMODE:=xcodebuild} # must be one of: xcodebuild (default), xcpretty, xctool


case "$COMMAND" in

    ######################################
    # Clean
    ######################################
    "clean")
        xcrealm "-scheme iOS -configuration Debug -sdk iphonesimulator clean" || exit 1
        xcrealm "-scheme iOS -configuration Release -sdk iphonesimulator clean" || exit 1
        xcrealm "-scheme OSX -configuration Debug clean" || exit 1
        xcrealm "-scheme OSX -configuration Release clean" || exit 1
        exit 0
        ;;

    ######################################
    # Download Core Library
    ######################################
    "download-core")
        echo "Downloading dependency: core ${REALM_CORE_VERSION}"
        if ! [ -d core ]; then
            download_core
        elif ! $(head -n 1 core/release_notes.txt | grep ${REALM_CORE_VERSION} >/dev/null); then
            download_core
        else
            echo "The core library seems to be up to date."
            echo "To force an update remove the folder 'core' and rerun."
        fi
        exit 0
        ;;

    ######################################
    # Building
    ######################################
    "build")
        sh build.sh ios "$XCMODE" || exit 1
        sh build.sh osx "$XCMODE" || exit 1
        exit 0
        ;;

    "build-debug")
        sh build.sh ios-debug "$XCMODE" || exit 1
        sh build.sh osx-debug "$XCMODE" || exit 1
        exit 0
        ;;

    "ios")
        xcrealm "-scheme iOS -configuration Release"
        exit 0
        ;;

    "osx")
        xcrealm "-scheme OSX -configuration Release"
        exit 0
        ;;

    "ios-debug")
        xcrealm "-scheme iOS -configuration Debug"
        exit 0
        ;;

    "osx-debug")
        xcrealm "-scheme OSX -configuration Debug"
        exit 0
        ;;

    "docs")
        sh scripts/build-docs.sh || exit 1
        exit 0
        ;;

    ######################################
    # Testing
    ######################################
    "test")
        sh build.sh test-ios "$XCMODE"
        sh build.sh test-osx "$XCMODE"
        exit 0
        ;;

    "test-debug")
        sh build.sh test-osx-debug "$XCMODE"
        sh build.sh test-ios-debug "$XCMODE"
        exit 0
        ;;

    "test-all")
        sh build.sh test "$XCMODE" || exit 1
        sh build.sh test-debug "$XCMODE" || exit 1
        XCODE_VERSION=6 sh build.sh test "$XCMODE" || exit 1
        XCODE_VERSION=6 sh build.sh test-debug "$XCMODE" || exit 1
        ;;

    "test-ios")
        xcrealm "-scheme iOS -configuration Release -sdk iphonesimulator test"
        exit 0
        ;;

    "test-osx")
        xcrealm "-scheme OSX -configuration Release test"
        exit 0
        ;;

    "test-ios-debug")
        xcrealm "-scheme iOS -configuration Debug -sdk iphonesimulator test"
        exit 0
        ;;

    "test-osx-debug")
        xcrealm "-scheme OSX -configuration Debug test"
        exit 0
        ;;

    "test-cover")
        echo "Not yet implemented"
        exit 0
        ;;

    "verify")
        sh build.sh docs || exit 1
        sh build.sh test-all "$XCMODE" || exit 1
        sh build.sh examples "$XCMODE" || exit 1
        exit 0
        ;;

    ######################################
    # Docs
    ######################################
    "docs")
        sh scripts/build-docs.sh || exit 1
        exit 0
        ;;

    ######################################
    # Examples
    ######################################
    "examples")
        cd examples
        if [[ "$XCVERSION" == "6" ]]; then
        	xc "-project swift/RealmSwiftTableViewExample/RealmSwiftTableViewExample.xcodeproj -scheme RealmSwiftTableViewExample -configuration Release clean build ${CODESIGN_PARAMS}"
        fi
        xc "-project objc/RealmTableViewExample/RealmTableViewExample.xcodeproj -scheme RealmTableViewExample -configuration Release clean build ${CODESIGN_PARAMS}"
<<<<<<< HEAD
        xc "-project objc/RealmMigrationExample/RealmMigrationExample.xcodeproj -scheme RealmMigrationExample -configuration Release clean build ${CODESIGN_PARAMS}"
        xc "-project objc/RealmRestExample/RealmRestExample.xcodeproj -scheme RealmRestExample -configuration Release clean build ${CODESIGN_PARAMS}"
=======
        xc "-project objc/RealmJSONImportExample/RealmJSONImportExample.xcodeproj -scheme RealmJSONImportExample -configuration Release clean build ${CODESIGN_PARAMS}"
>>>>>>> 6304c526
        exit 0
        ;;

    "examples-debug")
        cd examples
        if [[ "$XCVERSION" == "6" ]]; then
        	xc "-project swift/RealmSwiftTableViewExample/RealmSwiftTableViewExample.xcodeproj -scheme RealmSwiftTableViewExample -configuration Debug clean build ${CODESIGN_PARAMS}"
        fi
        xc "-project objc/RealmTableViewExample/RealmTableViewExample.xcodeproj -scheme RealmTableViewExample -configuration Debug clean build ${CODESIGN_PARAMS}"
<<<<<<< HEAD
        xc "-project objc/RealmMigrationExample/RealmMigrationExample.xcodeproj -scheme RealmMigrationExample -configuration Debug clean build ${CODESIGN_PARAMS}"
        xc "-project objc/RealmRestExample/RealmRestExample.xcodeproj -scheme RealmRestExample -configuration Debug clean build ${CODESIGN_PARAMS}"
=======
        xc "-project objc/RealmJSONImportExample/RealmJSONImportExample.xcodeproj -scheme RealmJSONImportExample -configuration Debug clean build ${CODESIGN_PARAMS}"
>>>>>>> 6304c526
        exit 0
        ;;

    ######################################
    # Versioning
    ######################################
    "get-version")
        version_file="Realm/Realm-Info.plist"
        echo "$(PlistBuddy -c "Print :CFBundleVersion" "$version_file")"
        exit 0
        ;;

    "set-version")
        realm_version="$1"
        version_file="Realm/Realm-Info.plist"

        PlistBuddy -c "Set :CFBundleVersion $realm_version" "$version_file"
        PlistBuddy -c "Set :CFBundleShortVersionString $realm_version" "$version_file"
        exit 0
        ;;

    *)
        usage
        exit 1
        ;;
esac<|MERGE_RESOLUTION|>--- conflicted
+++ resolved
@@ -285,12 +285,9 @@
         	xc "-project swift/RealmSwiftTableViewExample/RealmSwiftTableViewExample.xcodeproj -scheme RealmSwiftTableViewExample -configuration Release clean build ${CODESIGN_PARAMS}"
         fi
         xc "-project objc/RealmTableViewExample/RealmTableViewExample.xcodeproj -scheme RealmTableViewExample -configuration Release clean build ${CODESIGN_PARAMS}"
-<<<<<<< HEAD
         xc "-project objc/RealmMigrationExample/RealmMigrationExample.xcodeproj -scheme RealmMigrationExample -configuration Release clean build ${CODESIGN_PARAMS}"
+        xc "-project objc/RealmJSONImportExample/RealmJSONImportExample.xcodeproj -scheme RealmJSONImportExample -configuration Release clean build ${CODESIGN_PARAMS}"
         xc "-project objc/RealmRestExample/RealmRestExample.xcodeproj -scheme RealmRestExample -configuration Release clean build ${CODESIGN_PARAMS}"
-=======
-        xc "-project objc/RealmJSONImportExample/RealmJSONImportExample.xcodeproj -scheme RealmJSONImportExample -configuration Release clean build ${CODESIGN_PARAMS}"
->>>>>>> 6304c526
         exit 0
         ;;
 
@@ -300,12 +297,9 @@
         	xc "-project swift/RealmSwiftTableViewExample/RealmSwiftTableViewExample.xcodeproj -scheme RealmSwiftTableViewExample -configuration Debug clean build ${CODESIGN_PARAMS}"
         fi
         xc "-project objc/RealmTableViewExample/RealmTableViewExample.xcodeproj -scheme RealmTableViewExample -configuration Debug clean build ${CODESIGN_PARAMS}"
-<<<<<<< HEAD
         xc "-project objc/RealmMigrationExample/RealmMigrationExample.xcodeproj -scheme RealmMigrationExample -configuration Debug clean build ${CODESIGN_PARAMS}"
+        xc "-project objc/RealmJSONImportExample/RealmJSONImportExample.xcodeproj -scheme RealmJSONImportExample -configuration Debug clean build ${CODESIGN_PARAMS}"
         xc "-project objc/RealmRestExample/RealmRestExample.xcodeproj -scheme RealmRestExample -configuration Debug clean build ${CODESIGN_PARAMS}"
-=======
-        xc "-project objc/RealmJSONImportExample/RealmJSONImportExample.xcodeproj -scheme RealmJSONImportExample -configuration Debug clean build ${CODESIGN_PARAMS}"
->>>>>>> 6304c526
         exit 0
         ;;
 
